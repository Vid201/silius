--- conflicted
+++ resolved
@@ -1,11 +1,7 @@
 use super::sanity_check::UserOperationSanityCheckError;
 use crate::{
-<<<<<<< HEAD
     contracts::EntryPoint,
-    types::user_operation::UserOperation,
-=======
     types::{reputation::ReputationEntry, user_operation::UserOperation},
->>>>>>> 0ad243a2
     uopool::{
         mempool_id,
         server::uopool::{
@@ -14,9 +10,8 @@
             GetAllReputationResult, GetAllRequest, GetAllResponse, GetAllResult, RemoveRequest,
             RemoveResponse, SetReputationRequest, SetReputationResponse, SetReputationResult,
         },
-<<<<<<< HEAD
         services::sanity_check::SANITY_CHECK_ERROR_CODE,
-        MempoolBox, MempoolId,
+        MempoolBox, MempoolId, ReputationBox,
     },
 };
 use async_trait::async_trait;
@@ -28,64 +23,42 @@
     tracing::info,
     types::{error::ErrorCode, ErrorObject},
 };
-=======
-        MempoolBox, MempoolId, ReputationBox,
-    },
-};
-use async_trait::async_trait;
-use ethers::types::{Address, U256};
-use jsonrpsee::{tracing::info, types::ErrorObject};
->>>>>>> 0ad243a2
 use parking_lot::RwLock;
 use std::{collections::HashMap, sync::Arc};
 use tonic::Response;
 
 pub type UoPoolError = ErrorObject<'static>;
 
-<<<<<<< HEAD
-impl<M: Middleware> From<UserOperationSanityCheckError<M>> for UoPoolError {
-    fn from(_: UserOperationSanityCheckError<M>) -> Self {
-        UoPoolError::from(ErrorCode::ServerError(-32602))
-    }
-}
-
 pub struct UoPoolService<M: Middleware> {
+    pub entry_points: Arc<HashMap<MempoolId, EntryPoint<M>>>,
     pub mempools: Arc<RwLock<HashMap<MempoolId, MempoolBox<Vec<UserOperation>>>>>,
-    pub entry_points: Arc<HashMap<MempoolId, EntryPoint<M>>>,
+    pub reputations: Arc<RwLock<HashMap<MempoolId, ReputationBox<Vec<ReputationEntry>>>>>,
     pub eth_provider: Arc<M>,
     pub max_verification_gas: U256,
     pub chain_id: U256,
 }
 
+impl<M: Middleware> From<UserOperationSanityCheckError<M>> for UoPoolError {
+    fn from(_: UserOperationSanityCheckError<M>) -> Self {
+        UoPoolError::from(ErrorCode::ServerError(-32602))
+    }
+}
+
 impl<M: Middleware + 'static> UoPoolService<M> {
     pub fn new(
+        entry_points: Arc<HashMap<MempoolId, EntryPoint<M>>>,
         mempools: Arc<RwLock<HashMap<MempoolId, MempoolBox<Vec<UserOperation>>>>>,
-        entry_points: Arc<HashMap<MempoolId, EntryPoint<M>>>,
+        reputations: Arc<RwLock<HashMap<MempoolId, ReputationBox<Vec<ReputationEntry>>>>>,  
         eth_provider: Arc<M>,
         max_verification_gas: U256,
-=======
-pub struct UoPoolService {
-    pub mempools: Arc<RwLock<HashMap<MempoolId, MempoolBox<Vec<UserOperation>>>>>,
-    pub reputations: Arc<RwLock<HashMap<MempoolId, ReputationBox<Vec<ReputationEntry>>>>>,
-    pub chain_id: U256,
-}
-
-impl UoPoolService {
-    pub fn new(
-        mempools: Arc<RwLock<HashMap<MempoolId, MempoolBox<Vec<UserOperation>>>>>,
-        reputations: Arc<RwLock<HashMap<MempoolId, ReputationBox<Vec<ReputationEntry>>>>>,
->>>>>>> 0ad243a2
         chain_id: U256,
     ) -> Self {
         Self {
+            entry_points,
             mempools,
-<<<<<<< HEAD
-            entry_points,
+            reputations,            
             eth_provider,
             max_verification_gas,
-=======
-            reputations,
->>>>>>> 0ad243a2
             chain_id,
         }
     }
@@ -120,19 +93,9 @@
                 Ok(_) => {
                     // simulation
 
-<<<<<<< HEAD
+                    // TODO: make something with reputation
+
                     // add to mempool
-=======
-            // TODO: make something with reputation
-
-            let uo_pool_error = UoPoolError::owned(
-                -32602,
-                "user operation was not added",
-                Some(json!({
-                    "reason": "this is error",
-                })),
-            );
->>>>>>> 0ad243a2
 
                     res.set_result(AddResult::Added);
                     res.data =
