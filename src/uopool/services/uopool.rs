<<<<<<< HEAD
use crate::{uopool::{
    server::uopool_server::{
        uo_pool_server::UoPool, AddRequest, AddResponse, AllRequest, AllResponse, RemoveRequest,
        RemoveResponse,
    }, UserOperationPool,
}, contracts::EntryPoint};
use async_trait::async_trait;
use ethers::{
    providers::Middleware,
    types::{Address, U256},
};
use std::sync::Arc;
use tonic::Response;

pub struct UoPoolService<M: Middleware> {
    pub uo_pool: Arc<UserOperationPool>,
    pub eth_provider: Arc<M>,
    pub entry_point: EntryPoint<M>,
    pub max_verification_gas: U256,
}

impl<M: Middleware + 'static> UoPoolService<M> {
    pub fn new(
        uo_pool: Arc<UserOperationPool>,
        eth_provider: Arc<M>,
        entry_point: Address,
        max_verification_gas: U256,
    ) -> Self {
        Self {
            uo_pool,
            entry_point: EntryPoint::new(Arc::clone(&eth_provider), entry_point),
            eth_provider,
            max_verification_gas,
=======
use std::{collections::HashMap, sync::Arc};

use crate::{
    types::user_operation::UserOperation,
    uopool::{
        server::uopool_server::{
            uo_pool_server::UoPool, AddRequest, AddResponse, AllRequest, AllResponse,
            RemoveRequest, RemoveResponse,
        },
        MempoolBox, MempoolId,
    },
};
use async_trait::async_trait;
use parking_lot::RwLock;
use tonic::Response;

pub struct UoPoolService {
    _mempools: Arc<RwLock<HashMap<MempoolId, MempoolBox<Vec<UserOperation>>>>>,
}

impl UoPoolService {
    pub fn new(mempools: Arc<RwLock<HashMap<MempoolId, MempoolBox<Vec<UserOperation>>>>>) -> Self {
        Self {
            _mempools: mempools,
>>>>>>> d6ffc213
        }
    }
}

#[async_trait]
impl<M: Middleware + 'static> UoPool for UoPoolService<M> {
    async fn add(
        &self,
        _request: tonic::Request<AddRequest>,
    ) -> Result<Response<AddResponse>, tonic::Status> {
        // let req = request.into_inner();
        // TODO: sanity checks
        // TODO: simulation
        Err(tonic::Status::unimplemented("todo"))
    }

    async fn remove(
        &self,
        _request: tonic::Request<RemoveRequest>,
    ) -> Result<Response<RemoveResponse>, tonic::Status> {
        Err(tonic::Status::unimplemented("todo"))
    }

    async fn all(
        &self,
        _request: tonic::Request<AllRequest>,
    ) -> Result<Response<AllResponse>, tonic::Status> {
        Err(tonic::Status::unimplemented("todo"))
    }
}<|MERGE_RESOLUTION|>--- conflicted
+++ resolved
@@ -1,38 +1,3 @@
-<<<<<<< HEAD
-use crate::{uopool::{
-    server::uopool_server::{
-        uo_pool_server::UoPool, AddRequest, AddResponse, AllRequest, AllResponse, RemoveRequest,
-        RemoveResponse,
-    }, UserOperationPool,
-}, contracts::EntryPoint};
-use async_trait::async_trait;
-use ethers::{
-    providers::Middleware,
-    types::{Address, U256},
-};
-use std::sync::Arc;
-use tonic::Response;
-
-pub struct UoPoolService<M: Middleware> {
-    pub uo_pool: Arc<UserOperationPool>,
-    pub eth_provider: Arc<M>,
-    pub entry_point: EntryPoint<M>,
-    pub max_verification_gas: U256,
-}
-
-impl<M: Middleware + 'static> UoPoolService<M> {
-    pub fn new(
-        uo_pool: Arc<UserOperationPool>,
-        eth_provider: Arc<M>,
-        entry_point: Address,
-        max_verification_gas: U256,
-    ) -> Self {
-        Self {
-            uo_pool,
-            entry_point: EntryPoint::new(Arc::clone(&eth_provider), entry_point),
-            eth_provider,
-            max_verification_gas,
-=======
 use std::{collections::HashMap, sync::Arc};
 
 use crate::{
@@ -47,18 +12,26 @@
 };
 use async_trait::async_trait;
 use parking_lot::RwLock;
+use ethers::{
+    providers::Middleware,
+    types::{Address, U256},
+};
+use std::sync::Arc;
 use tonic::Response;
 
-pub struct UoPoolService {
-    _mempools: Arc<RwLock<HashMap<MempoolId, MempoolBox<Vec<UserOperation>>>>>,
+pub struct UoPoolService<M: Middleware> {
+    pub _mempools: Arc<RwLock<HashMap<MempoolId, MempoolBox<Vec<UserOperation>>>>>,
+    pub eth_provider: Arc<M>,
+    pub entry_point: EntryPoint<M>,
+    pub max_verification_gas: U256,
 }
 
-impl UoPoolService {
-    pub fn new(mempools: Arc<RwLock<HashMap<MempoolId, MempoolBox<Vec<UserOperation>>>>>) -> Self {
-        Self {
-            _mempools: mempools,
->>>>>>> d6ffc213
-        }
+impl<M: Middleware + 'static> UoPoolService<M> {
+    pub fn new(mempools: Arc<RwLock<HashMap<MempoolId, MempoolBox<Vec<UserOperation>>>>>,
+        eth_provider: Arc<M>,
+        entry_point: Address,
+        max_verification_gas: U256,) -> Self {
+        Self { _uo_pool: uo_pool }
     }
 }
 
