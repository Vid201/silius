--- conflicted
+++ resolved
@@ -20,57 +20,32 @@
 
     fn add(
         &mut self,
-<<<<<<< HEAD
-        user_operation: &UserOperation,
-        entry_point: &Address,
-        chain_id: &U256,
-    ) -> anyhow::Result<UserOperationHash> {
-=======
         user_operation: UserOperation,
         entry_point: &Address,
         chain_id: &U256,
     ) -> UserOperationHash {
->>>>>>> 17296808
         let hash = user_operation.hash(entry_point, chain_id);
 
         self.user_operations_by_sender
             .entry(user_operation.sender)
             .or_insert_with(Default::default)
             .insert(hash);
-<<<<<<< HEAD
-        user_operations.insert(hash, user_operation.clone());
-=======
         self.user_operations.insert(hash, user_operation);
->>>>>>> 17296808
 
         hash
     }
 
-<<<<<<< HEAD
-    async fn get(&self, user_operation_hash: &UserOperationHash) -> anyhow::Result<UserOperation> {
-        if let Some(user_operation) = self.user_operations.read().get(user_operation_hash) {
-            return Ok(user_operation.clone());
-=======
     fn get(&self, user_operation_hash: &UserOperationHash) -> anyhow::Result<UserOperation> {
         return if let Some(user_operation) = self.user_operations.get(user_operation_hash) {
             Ok(user_operation.clone())
->>>>>>> 17296808
         } else {
             Err(anyhow::anyhow!("User operation not found"))
         };
     }
 
-<<<<<<< HEAD
-    async fn get_all_by_sender(&self, sender: &Address) -> anyhow::Result<Self::UserOperations> {
-        let user_operations = self.user_operations.read();
-
-        if let Some(user_operations_by_sender) = self.user_operations_by_sender.read().get(sender) {
-            return Ok(user_operations_by_sender
-=======
     fn get_all_by_sender(&self, sender: &Address) -> Self::UserOperations {
         return if let Some(user_operations_by_sender) = self.user_operations_by_sender.get(sender) {
             user_operations_by_sender
->>>>>>> 17296808
                 .iter()
                 .filter_map(|hash| self.user_operations.get(hash).cloned())
                 .collect()
@@ -79,18 +54,10 @@
         };
     }
 
-<<<<<<< HEAD
-    async fn remove(&mut self, user_operation_hash: &UserOperationHash) -> anyhow::Result<()> {
-=======
     fn remove(&mut self, user_operation_hash: &UserOperationHash) -> anyhow::Result<()> {
->>>>>>> 17296808
         let user_operation: UserOperation;
 
-<<<<<<< HEAD
-        if let Some(uo) = user_operations.get(user_operation_hash) {
-=======
         if let Some(uo) = self.user_operations.get(user_operation_hash) {
->>>>>>> 17296808
             user_operation = uo.clone();
         } else {
             return Err(anyhow::anyhow!("User operation not found"));
@@ -98,16 +65,10 @@
 
         self.user_operations.remove(user_operation_hash);
 
-<<<<<<< HEAD
-        user_operations.remove(user_operation_hash);
-
-        if let Some(uos) = user_operations_by_sender.get_mut(&user_operation.sender) {
-=======
         if let Some(uos) = self
             .user_operations_by_sender
             .get_mut(&user_operation.sender)
         {
->>>>>>> 17296808
             uos.remove(user_operation_hash);
 
             if uos.is_empty() {
@@ -153,21 +114,9 @@
                 nonce: U256::from(i),
                 ..UserOperation::random()
             };
-<<<<<<< HEAD
-            user_operation_hash = mempool
-                .add(&user_operation, &entry_point, &chain_id)
-                .await
-                .unwrap();
-
-            assert_eq!(
-                mempool.get(&user_operation_hash).await.unwrap(),
-                user_operation
-            );
-=======
             user_operation_hash = mempool.add(user_operation.clone(), &entry_point, &chain_id);
 
             assert_eq!(mempool.get(&user_operation_hash).unwrap(), user_operation);
->>>>>>> 17296808
 
             user_operation = UserOperation {
                 sender: senders[1],
@@ -175,21 +124,9 @@
                 ..UserOperation::random()
             };
 
-<<<<<<< HEAD
-            user_operation_hash = mempool
-                .add(&user_operation, &entry_point, &chain_id)
-                .await
-                .unwrap();
-
-            assert_eq!(
-                mempool.get(&user_operation_hash).await.unwrap(),
-                user_operation
-            );
-=======
             user_operation_hash = mempool.add(user_operation.clone(), &entry_point, &chain_id);
 
             assert_eq!(mempool.get(&user_operation_hash).unwrap(), user_operation);
->>>>>>> 17296808
         }
 
         for i in 0..3 {
@@ -199,40 +136,6 @@
                 ..UserOperation::random()
             };
 
-<<<<<<< HEAD
-            user_operation_hash = mempool
-                .add(&user_operation, &entry_point, &chain_id)
-                .await
-                .unwrap();
-
-            assert_eq!(
-                mempool.get(&user_operation_hash).await.unwrap(),
-                user_operation
-            );
-        }
-
-        assert_eq!(mempool.get_all().len(), 7);
-        assert_eq!(
-            mempool.get_all_by_sender(&senders[0]).await.unwrap().len(),
-            2
-        );
-        assert_eq!(
-            mempool.get_all_by_sender(&senders[1]).await.unwrap().len(),
-            2
-        );
-        assert_eq!(
-            mempool.get_all_by_sender(&senders[2]).await.unwrap().len(),
-            3
-        );
-
-        assert_eq!(mempool.remove(&user_operation_hash).await.unwrap(), ());
-        assert_eq!(
-            mempool
-                .remove(&H256::random())
-                .await
-                .unwrap_err()
-                .to_string(),
-=======
             user_operation_hash = mempool.add(user_operation.clone(), &entry_point, &chain_id);
 
             assert_eq!(mempool.get(&user_operation_hash).unwrap(), user_operation);
@@ -246,35 +149,16 @@
         assert_eq!(mempool.remove(&user_operation_hash).unwrap(), ());
         assert_eq!(
             mempool.remove(&H256::random()).unwrap_err().to_string(),
->>>>>>> 17296808
             anyhow::anyhow!("User operation not found").to_string()
         );
 
         assert_eq!(mempool.get_all().len(), 6);
-<<<<<<< HEAD
-        assert_eq!(
-            mempool.get_all_by_sender(&senders[0]).await.unwrap().len(),
-            2
-        );
-        assert_eq!(
-            mempool.get_all_by_sender(&senders[2]).await.unwrap().len(),
-            2
-        );
-=======
         assert_eq!(mempool.get_all_by_sender(&senders[0]).len(), 2);
         assert_eq!(mempool.get_all_by_sender(&senders[2]).len(), 2);
->>>>>>> 17296808
 
         assert_eq!(mempool.clear(), ());
 
         assert_eq!(mempool.get_all().len(), 0);
-<<<<<<< HEAD
-        assert_eq!(
-            mempool.get_all_by_sender(&senders[0]).await.unwrap().len(),
-            0
-        );
-=======
         assert_eq!(mempool.get_all_by_sender(&senders[0]).len(), 0);
->>>>>>> 17296808
     }
 }