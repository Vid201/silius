--- conflicted
+++ resolved
@@ -151,23 +151,9 @@
         }
     }
 
-<<<<<<< HEAD
-    async fn verify_stake(
-        &self,
-        title: &str,
-        stake_info: Option<StakeInfo>,
-    ) -> Result<(), BadReputationError> {
-        if let Some(stake_info) = stake_info {
-            if self
-                .is_whitelist(&stake_info.address)
-                .await
-                .map_err(BadReputationError::Internal)?
-            {
-=======
     fn verify_stake(&self, title: &str, stake_info: Option<StakeInfo>) -> anyhow::Result<()> {
         if let Some(stake_info) = stake_info {
             if self.is_whitelist(&stake_info.address) {
->>>>>>> 17296808
                 return Ok(());
             }
 
